# SAM 2: Segment Anything in Images and Videos

**[AI at Meta, FAIR](https://ai.meta.com/research/)**

[Nikhila Ravi](https://nikhilaravi.com/), [Valentin Gabeur](https://gabeur.github.io/), [Yuan-Ting Hu](https://scholar.google.com/citations?user=E8DVVYQAAAAJ&hl=en), [Ronghang Hu](https://ronghanghu.com/), [Chaitanya Ryali](https://scholar.google.com/citations?user=4LWx24UAAAAJ&hl=en), [Tengyu Ma](https://scholar.google.com/citations?user=VeTSl0wAAAAJ&hl=en), [Haitham Khedr](https://hkhedr.com/), [Roman Rädle](https://scholar.google.de/citations?user=Tpt57v0AAAAJ&hl=en), [Chloe Rolland](https://scholar.google.com/citations?hl=fr&user=n-SnMhoAAAAJ), [Laura Gustafson](https://scholar.google.com/citations?user=c8IpF9gAAAAJ&hl=en), [Eric Mintun](https://ericmintun.github.io/), [Junting Pan](https://junting.github.io/), [Kalyan Vasudev Alwala](https://scholar.google.co.in/citations?user=m34oaWEAAAAJ&hl=en), [Nicolas Carion](https://www.nicolascarion.com/), [Chao-Yuan Wu](https://chaoyuan.org/), [Ross Girshick](https://www.rossgirshick.info/), [Piotr Dollár](https://pdollar.github.io/), [Christoph Feichtenhofer](https://feichtenhofer.github.io/)

[[`Paper`](https://ai.meta.com/research/publications/sam-2-segment-anything-in-images-and-videos/)] [[`Project`](https://ai.meta.com/sam2)] [[`Demo`](https://sam2.metademolab.com/)] [[`Dataset`](https://ai.meta.com/datasets/segment-anything-video)] [[`Blog`](https://ai.meta.com/blog/segment-anything-2)] [[`BibTeX`](#citing-sam-2)]

![SAM 2 architecture](assets/model_diagram.png?raw=true)

**Segment Anything Model 2 (SAM 2)** is a foundation model towards solving promptable visual segmentation in images and videos. We extend SAM to video by considering images as a video with a single frame. The model design is a simple transformer architecture with streaming memory for real-time video processing. We build a model-in-the-loop data engine, which improves model and data via user interaction, to collect [**our SA-V dataset**](https://ai.meta.com/datasets/segment-anything-video), the largest video segmentation dataset to date. SAM 2 trained on our data provides strong performance across a wide range of tasks and visual domains.

![SA-V dataset](assets/sa_v_dataset.jpg?raw=true)

## Installation

<<<<<<< HEAD
To install SAM 2, ensure you are using a machine with a GPU and that CUDA (which includes `nvcc`) is properly installed:
=======
SAM 2 needs to be installed first before use. The code requires `python>=3.10`, as well as `torch>=2.3.1` and `torchvision>=0.18.1`. Please follow the instructions [here](https://pytorch.org/get-started/locally/) to install both PyTorch and TorchVision dependencies. You can install SAM 2 on a GPU machine using:
>>>>>>> 6186d152

```bash
pip install git+https://github.com/facebookresearch/segment-anything-2.git@main

```

To use the SAM 2 predictor and run the example notebooks, `jupyter` and `matplotlib` are required and can be installed by:

```bash
pip install git+https://github.com/facebookresearch/segment-anything-2.git@main#egg=segment-anything-2[demo]
```

Note:
1. It's recommended to create a new Python environment for this installation and install PyTorch 2.3.1 (or higher) via `pip` following https://pytorch.org/. If you have a PyTorch version lower than 2.3.1 in your current environment, the installation command above will try to upgrade it to the latest PyTorch version using `pip`.
2. The step above requires compiling a custom CUDA kernel with the `nvcc` compiler. If it isn't already available on your machine, please install the [CUDA toolkits](https://developer.nvidia.com/cuda-toolkit-archive) with a version that matches your PyTorch CUDA version.

Please see [`INSTALL.md`](./INSTALL.md) for FAQs on potential issues and solutions.

## Getting Started

### Download Checkpoints

First, we need to download a model checkpoint. All the model checkpoints can be downloaded by running:

```bash
cd checkpoints
./download_ckpts.sh
```

or individually from:

- [sam2_hiera_tiny.pt](https://dl.fbaipublicfiles.com/segment_anything_2/072824/sam2_hiera_tiny.pt)
- [sam2_hiera_small.pt](https://dl.fbaipublicfiles.com/segment_anything_2/072824/sam2_hiera_small.pt)
- [sam2_hiera_base_plus.pt](https://dl.fbaipublicfiles.com/segment_anything_2/072824/sam2_hiera_base_plus.pt)
- [sam2_hiera_large.pt](https://dl.fbaipublicfiles.com/segment_anything_2/072824/sam2_hiera_large.pt)

Then SAM 2 can be used in a few lines as follows for image and video prediction.

### Image prediction

SAM 2 has all the capabilities of [SAM](https://github.com/facebookresearch/segment-anything) on static images, and we provide image prediction APIs that closely resemble SAM for image use cases. The `SAM2ImagePredictor` class has an easy interface for image prompting.

```python
import torch
from sam2.build_sam import build_sam2
from sam2.sam2_image_predictor import SAM2ImagePredictor

checkpoint = "./checkpoints/sam2_hiera_large.pt"
model_cfg = "sam2_hiera_l.yaml"
predictor = SAM2ImagePredictor(build_sam2(model_cfg, checkpoint))

with torch.inference_mode(), torch.autocast("cuda", dtype=torch.bfloat16):
    predictor.set_image(<your_image>)
    masks, _, _ = predictor.predict(<input_prompts>)
```

Please refer to the examples in [image_predictor_example.ipynb](./notebooks/image_predictor_example.ipynb) for static image use cases.

SAM 2 also supports automatic mask generation on images just like SAM. Please see [automatic_mask_generator_example.ipynb](./notebooks/automatic_mask_generator_example.ipynb) for automatic mask generation in images.

### Video prediction

For promptable segmentation and tracking in videos, we provide a video predictor with APIs for example to add prompts and propagate masklets throughout a video. SAM 2 supports video inference on multiple objects and uses an inference state to keep track of the interactions in each video.

```python
import torch
from sam2.build_sam import build_sam2_video_predictor

checkpoint = "./checkpoints/sam2_hiera_large.pt"
model_cfg = "sam2_hiera_l.yaml"
predictor = build_sam2_video_predictor(model_cfg, checkpoint)

with torch.inference_mode(), torch.autocast("cuda", dtype=torch.bfloat16):
    state = predictor.init_state(<your_video>)

    # add new prompts and instantly get the output on the same frame
    frame_idx, object_ids, masks = predictor.add_new_points_or_box(state, <your_prompts>):

    # propagate the prompts to get masklets throughout the video
    for frame_idx, object_ids, masks in predictor.propagate_in_video(state):
        ...
```

Please refer to the examples in [video_predictor_example.ipynb](./notebooks/video_predictor_example.ipynb) for details on how to add click or box prompts, make refinements, and track multiple objects in videos.

## Load from 🤗 Hugging Face

Alternatively, models can also be loaded from [Hugging Face](https://huggingface.co/models?search=facebook/sam2) (requires `pip install huggingface_hub`).

For image prediction:

```python
import torch
from sam2.sam2_image_predictor import SAM2ImagePredictor

predictor = SAM2ImagePredictor.from_pretrained("facebook/sam2-hiera-large")

with torch.inference_mode(), torch.autocast("cuda", dtype=torch.bfloat16):
    predictor.set_image(<your_image>)
    masks, _, _ = predictor.predict(<input_prompts>)
```

For video prediction:

```python
import torch
from sam2.sam2_video_predictor import SAM2VideoPredictor

predictor = SAM2VideoPredictor.from_pretrained("facebook/sam2-hiera-large")

with torch.inference_mode(), torch.autocast("cuda", dtype=torch.bfloat16):
    state = predictor.init_state(<your_video>)

    # add new prompts and instantly get the output on the same frame
    frame_idx, object_ids, masks = predictor.add_new_points_or_box(state, <your_prompts>):

    # propagate the prompts to get masklets throughout the video
    for frame_idx, object_ids, masks in predictor.propagate_in_video(state):
        ...
```

## Model Description

|      **Model**       | **Size (M)** |    **Speed (FPS)**     | **SA-V test (J&F)** | **MOSE val (J&F)** | **LVOS v2 (J&F)** |
| :------------------: | :----------: | :--------------------: | :-----------------: | :----------------: | :---------------: |
|   sam2_hiera_tiny    |     38.9     |          47.2          |        75.0         |        70.9        |       75.3        |
|   sam2_hiera_small   |      46      | 43.3 (53.0 compiled\*) |        74.9         |        71.5        |       76.4        |
| sam2_hiera_base_plus |     80.8     | 34.8 (43.8 compiled\*) |        74.7         |        72.8        |       75.8        |
|   sam2_hiera_large   |    224.4     | 24.2 (30.2 compiled\*) |        76.0         |        74.6        |       79.8        |

\* Compile the model by setting `compile_image_encoder: True` in the config.

## Segment Anything Video Dataset

See [sav_dataset/README.md](sav_dataset/README.md) for details.

## License

The models are licensed under the [Apache 2.0 license](./LICENSE). Please refer to our research paper for more details on the models.

## Contributing

See [contributing](CONTRIBUTING.md) and the [code of conduct](CODE_OF_CONDUCT.md).

## Contributors

The SAM 2 project was made possible with the help of many contributors (alphabetical):

Karen Bergan, Daniel Bolya, Alex Bosenberg, Kai Brown, Vispi Cassod, Christopher Chedeau, Ida Cheng, Luc Dahlin, Shoubhik Debnath, Rene Martinez Doehner, Grant Gardner, Sahir Gomez, Rishi Godugu, Baishan Guo, Caleb Ho, Andrew Huang, Somya Jain, Bob Kamma, Amanda Kallet, Jake Kinney, Alexander Kirillov, Shiva Koduvayur, Devansh Kukreja, Robert Kuo, Aohan Lin, Parth Malani, Jitendra Malik, Mallika Malhotra, Miguel Martin, Alexander Miller, Sasha Mitts, William Ngan, George Orlin, Joelle Pineau, Kate Saenko, Rodrick Shepard, Azita Shokrpour, David Soofian, Jonathan Torres, Jenny Truong, Sagar Vaze, Meng Wang, Claudette Ward, Pengchuan Zhang.

Third-party code: we use a GPU-based connected component algorithm adapted from [`cc_torch`](https://github.com/zsef123/Connected_components_PyTorch) (with its license in [`LICENSE_cctorch`](./LICENSE_cctorch)) as an optional post-processing step for the mask predictions.

## Citing SAM 2

If you use SAM 2 or the SA-V dataset in your research, please use the following BibTeX entry.

```bibtex
@article{ravi2024sam2,
  title={SAM 2: Segment Anything in Images and Videos},
  author={Ravi, Nikhila and Gabeur, Valentin and Hu, Yuan-Ting and Hu, Ronghang and Ryali, Chaitanya and Ma, Tengyu and Khedr, Haitham and R{\"a}dle, Roman and Rolland, Chloe and Gustafson, Laura and Mintun, Eric and Pan, Junting and Alwala, Kalyan Vasudev and Carion, Nicolas and Wu, Chao-Yuan and Girshick, Ross and Doll{\'a}r, Piotr and Feichtenhofer, Christoph},
  journal={arXiv preprint arXiv:2408.00714},
  url={https://arxiv.org/abs/2408.00714},
  year={2024}
}
```<|MERGE_RESOLUTION|>--- conflicted
+++ resolved
@@ -14,11 +14,7 @@
 
 ## Installation
 
-<<<<<<< HEAD
 To install SAM 2, ensure you are using a machine with a GPU and that CUDA (which includes `nvcc`) is properly installed:
-=======
-SAM 2 needs to be installed first before use. The code requires `python>=3.10`, as well as `torch>=2.3.1` and `torchvision>=0.18.1`. Please follow the instructions [here](https://pytorch.org/get-started/locally/) to install both PyTorch and TorchVision dependencies. You can install SAM 2 on a GPU machine using:
->>>>>>> 6186d152
 
 ```bash
 pip install git+https://github.com/facebookresearch/segment-anything-2.git@main

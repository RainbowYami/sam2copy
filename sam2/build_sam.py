--- conflicted
+++ resolved
@@ -112,11 +112,7 @@
     return model
 
 
-<<<<<<< HEAD
-def build_sam2_hf(model_id, **kwargs):
-=======
 def _hf_download(model_id):
->>>>>>> 98fcb164
     from huggingface_hub import hf_hub_download
 
     config_name, checkpoint_name = HF_MODEL_ID_TO_FILENAMES[model_id]
@@ -124,15 +120,10 @@
     return config_name, ckpt_path
 
 
-<<<<<<< HEAD
-def build_sam2_video_predictor_hf(model_id, **kwargs):
-    from huggingface_hub import hf_hub_download
-=======
 def build_sam2_hf(model_id, **kwargs):
     config_name, ckpt_path = _hf_download(model_id)
     return build_sam2(config_file=config_name, ckpt_path=ckpt_path, **kwargs)
 
->>>>>>> 98fcb164
 
 def build_sam2_video_predictor_hf(model_id, **kwargs):
     config_name, ckpt_path = _hf_download(model_id)

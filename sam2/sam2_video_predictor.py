# Copyright (c) Meta Platforms, Inc. and affiliates.
# All rights reserved.

# This source code is licensed under the license found in the
# LICENSE file in the root directory of this source tree.

import warnings
from collections import OrderedDict

import torch

from tqdm import tqdm

from sam2.modeling.sam2_base import NO_OBJ_SCORE, SAM2Base
from sam2.utils.misc import concat_points, fill_holes_in_mask_scores, load_video_frames


class SAM2VideoPredictor(SAM2Base):
    """The predictor class to handle user interactions and manage inference states."""

    def __init__(
        self,
        fill_hole_area=0,
        # whether to apply non-overlapping constraints on the output object masks
        non_overlap_masks=False,
        # whether to clear non-conditioning memory of the surrounding frames (which may contain outdated information) after adding correction clicks;
        # note that this would only apply to *single-object tracking* unless `clear_non_cond_mem_for_multi_obj` is also set to True)
        clear_non_cond_mem_around_input=False,
        # whether to also clear non-conditioning memory of the surrounding frames (only effective when `clear_non_cond_mem_around_input` is True).
        clear_non_cond_mem_for_multi_obj=False,
        # if `add_all_frames_to_correct_as_cond` is True, we also append to the conditioning frame list any frame that receives a later correction click
        # if `add_all_frames_to_correct_as_cond` is False, we conditioning frame list to only use those initial conditioning frames
        add_all_frames_to_correct_as_cond=False,
        **kwargs,
    ):
        super().__init__(**kwargs)
        self.fill_hole_area = fill_hole_area
        self.non_overlap_masks = non_overlap_masks
        self.clear_non_cond_mem_around_input = clear_non_cond_mem_around_input
        self.clear_non_cond_mem_for_multi_obj = clear_non_cond_mem_for_multi_obj
<<<<<<< HEAD
        self.image_encoder_onnx = None
=======
        self.add_all_frames_to_correct_as_cond = add_all_frames_to_correct_as_cond
>>>>>>> c2ec8e14

    @torch.inference_mode()
    def init_state(
        self,
        video_path,
        offload_video_to_cpu=False,
        offload_state_to_cpu=False,
        async_loading_frames=False,
        import_from_onnx=False,
        import_from_tflite=False,
        model_id=None
    ):
        """Initialize an inference state."""
        compute_device = self.device  # device of the model
        images, video_height, video_width = load_video_frames(
            video_path=video_path,
            image_size=self.image_size,
            offload_video_to_cpu=offload_video_to_cpu,
            async_loading_frames=async_loading_frames,
            compute_device=compute_device,
        )
        inference_state = {}
        inference_state["images"] = images
        inference_state["num_frames"] = len(images)
        # whether to offload the video frames to CPU memory
        # turning on this option saves the GPU memory with only a very small overhead
        inference_state["offload_video_to_cpu"] = offload_video_to_cpu
        # whether to offload the inference state to CPU memory
        # turning on this option saves the GPU memory at the cost of a lower tracking fps
        # (e.g. in a test case of 768x768 model, fps dropped from 27 to 24 when tracking one object
        # and from 24 to 21 when tracking two objects)
        inference_state["offload_state_to_cpu"] = offload_state_to_cpu
        # the original video height and width, used for resizing final output scores
        inference_state["video_height"] = video_height
        inference_state["video_width"] = video_width
        inference_state["device"] = compute_device
        if offload_state_to_cpu:
            inference_state["storage_device"] = torch.device("cpu")
        else:
            inference_state["storage_device"] = compute_device
        # inputs on each frame
        inference_state["point_inputs_per_obj"] = {}
        inference_state["mask_inputs_per_obj"] = {}
        # visual features on a small number of recently visited frames for quick interactions
        inference_state["cached_features"] = {}
        # values that don't change across frames (so we only need to hold one copy of them)
        inference_state["constants"] = {}
        # mapping between client-side object id and model-side object index
        inference_state["obj_id_to_idx"] = OrderedDict()
        inference_state["obj_idx_to_id"] = OrderedDict()
        inference_state["obj_ids"] = []
        # A storage to hold the model's tracking results and states on each frame
        inference_state["output_dict"] = {
            "cond_frame_outputs": {},  # dict containing {frame_idx: <out>}
            "non_cond_frame_outputs": {},  # dict containing {frame_idx: <out>}
        }
        # Slice (view) of each object tracking results, sharing the same memory with "output_dict"
        inference_state["output_dict_per_obj"] = {}
        # A temporary storage to hold new outputs when user interact with a frame
        # to add clicks or mask (it's merged into "output_dict" before propagation starts)
        inference_state["temp_output_dict_per_obj"] = {}
        # Frames that already holds consolidated outputs from click or mask inputs
        # (we directly use their consolidated outputs during tracking)
        inference_state["consolidated_frame_inds"] = {
            "cond_frame_outputs": set(),  # set containing frame indices
            "non_cond_frame_outputs": set(),  # set containing frame indices
        }
        # metadata for each tracking frame (e.g. which direction it's tracked)
        inference_state["tracking_has_started"] = False
        inference_state["frames_already_tracked"] = {}
        # Warm up the visual backbone and cache the image feature on frame 0
        self._get_image_feature(inference_state, frame_idx=0, batch_size=1, import_from_onnx=import_from_onnx, import_from_tflite=import_from_tflite, model_id=model_id)
        return inference_state

    @classmethod
    def from_pretrained(cls, model_id: str, **kwargs) -> "SAM2VideoPredictor":
        """
        Load a pretrained model from the Hugging Face hub.

        Arguments:
          model_id (str): The Hugging Face repository ID.
          **kwargs: Additional arguments to pass to the model constructor.

        Returns:
          (SAM2VideoPredictor): The loaded model.
        """
        from sam2.build_sam import build_sam2_video_predictor_hf

        sam_model = build_sam2_video_predictor_hf(model_id, **kwargs)
        return sam_model

    def _obj_id_to_idx(self, inference_state, obj_id):
        """Map client-side object id to model-side object index."""
        obj_idx = inference_state["obj_id_to_idx"].get(obj_id, None)
        if obj_idx is not None:
            return obj_idx

        # This is a new object id not sent to the server before. We only allow adding
        # new objects *before* the tracking starts.
        allow_new_object = not inference_state["tracking_has_started"]
        if allow_new_object:
            # get the next object slot
            obj_idx = len(inference_state["obj_id_to_idx"])
            inference_state["obj_id_to_idx"][obj_id] = obj_idx
            inference_state["obj_idx_to_id"][obj_idx] = obj_id
            inference_state["obj_ids"] = list(inference_state["obj_id_to_idx"])
            # set up input and output structures for this object
            inference_state["point_inputs_per_obj"][obj_idx] = {}
            inference_state["mask_inputs_per_obj"][obj_idx] = {}
            inference_state["output_dict_per_obj"][obj_idx] = {
                "cond_frame_outputs": {},  # dict containing {frame_idx: <out>}
                "non_cond_frame_outputs": {},  # dict containing {frame_idx: <out>}
            }
            inference_state["temp_output_dict_per_obj"][obj_idx] = {
                "cond_frame_outputs": {},  # dict containing {frame_idx: <out>}
                "non_cond_frame_outputs": {},  # dict containing {frame_idx: <out>}
            }
            return obj_idx
        else:
            raise RuntimeError(
                f"Cannot add new object id {obj_id} after tracking starts. "
                f"All existing object ids: {inference_state['obj_ids']}. "
                f"Please call 'reset_state' to restart from scratch."
            )

    def _obj_idx_to_id(self, inference_state, obj_idx):
        """Map model-side object index to client-side object id."""
        return inference_state["obj_idx_to_id"][obj_idx]

    def _get_obj_num(self, inference_state):
        """Get the total number of unique object ids received so far in this session."""
        return len(inference_state["obj_idx_to_id"])

    @torch.inference_mode()
    def add_new_points_or_box(
        self,
        inference_state,
        frame_idx,
        obj_id,
        points=None,
        labels=None,
        clear_old_points=True,
        normalize_coords=True,
        box=None,
        import_from_onnx=False,
        export_to_onnx=False,
        import_from_tflite=False,
        export_to_tflite=False,
        model_id=None
    ):
        """Add new points to a frame."""
        obj_idx = self._obj_id_to_idx(inference_state, obj_id)
        point_inputs_per_frame = inference_state["point_inputs_per_obj"][obj_idx]
        mask_inputs_per_frame = inference_state["mask_inputs_per_obj"][obj_idx]

        if (points is not None) != (labels is not None):
            raise ValueError("points and labels must be provided together")
        if points is None and box is None:
            raise ValueError("at least one of points or box must be provided as input")

        if points is None:
            points = torch.zeros(0, 2, dtype=torch.float32)
        elif not isinstance(points, torch.Tensor):
            points = torch.tensor(points, dtype=torch.float32)
        if labels is None:
            labels = torch.zeros(0, dtype=torch.int32)
        elif not isinstance(labels, torch.Tensor):
            labels = torch.tensor(labels, dtype=torch.int32)
        if points.dim() == 2:
            points = points.unsqueeze(0)  # add batch dimension
        if labels.dim() == 1:
            labels = labels.unsqueeze(0)  # add batch dimension

        # If `box` is provided, we add it as the first two points with labels 2 and 3
        # along with the user-provided points (consistent with how SAM 2 is trained).
        if box is not None:
            if not clear_old_points:
                raise ValueError(
                    "cannot add box without clearing old points, since "
                    "box prompt must be provided before any point prompt "
                    "(please use clear_old_points=True instead)"
                )
            if inference_state["tracking_has_started"]:
                warnings.warn(
                    "You are adding a box after tracking starts. SAM 2 may not always be "
                    "able to incorporate a box prompt for *refinement*. If you intend to "
                    "use box prompt as an *initial* input before tracking, please call "
                    "'reset_state' on the inference state to restart from scratch.",
                    category=UserWarning,
                    stacklevel=2,
                )
            if not isinstance(box, torch.Tensor):
                box = torch.tensor(box, dtype=torch.float32, device=points.device)
            box_coords = box.reshape(1, 2, 2)
            box_labels = torch.tensor([2, 3], dtype=torch.int32, device=labels.device)
            box_labels = box_labels.reshape(1, 2)
            points = torch.cat([box_coords, points], dim=1)
            labels = torch.cat([box_labels, labels], dim=1)

        if normalize_coords:
            video_H = inference_state["video_height"]
            video_W = inference_state["video_width"]
            points = points / torch.tensor([video_W, video_H]).to(points.device)
        # scale the (normalized) coordinates by the model's internal image size
        points = points * self.image_size
        points = points.to(inference_state["device"])
        labels = labels.to(inference_state["device"])

        if not clear_old_points:
            point_inputs = point_inputs_per_frame.get(frame_idx, None)
        else:
            point_inputs = None
        point_inputs = concat_points(point_inputs, points, labels)

        point_inputs_per_frame[frame_idx] = point_inputs
        mask_inputs_per_frame.pop(frame_idx, None)
        # If this frame hasn't been tracked before, we treat it as an initial conditioning
        # frame, meaning that the inputs points are to generate segments on this frame without
        # using any memory from other frames, like in SAM. Otherwise (if it has been tracked),
        # the input points will be used to correct the already tracked masks.
        is_init_cond_frame = frame_idx not in inference_state["frames_already_tracked"]
        # whether to track in reverse time order
        if is_init_cond_frame:
            reverse = False
        else:
            reverse = inference_state["frames_already_tracked"][frame_idx]["reverse"]
        obj_output_dict = inference_state["output_dict_per_obj"][obj_idx]
        obj_temp_output_dict = inference_state["temp_output_dict_per_obj"][obj_idx]
        # Add a frame to conditioning output if it's an initial conditioning frame or
        # if the model sees all frames receiving clicks/mask as conditioning frames.
        is_cond = is_init_cond_frame or self.add_all_frames_to_correct_as_cond
        storage_key = "cond_frame_outputs" if is_cond else "non_cond_frame_outputs"

        # Get any previously predicted mask logits on this object and feed it along with
        # the new clicks into the SAM mask decoder.
        prev_sam_mask_logits = None
        # lookup temporary output dict first, which contains the most recent output
        # (if not found, then lookup conditioning and non-conditioning frame output)
        prev_out = obj_temp_output_dict[storage_key].get(frame_idx)
        if prev_out is None:
            prev_out = obj_output_dict["cond_frame_outputs"].get(frame_idx)
            if prev_out is None:
                prev_out = obj_output_dict["non_cond_frame_outputs"].get(frame_idx)

        if prev_out is not None and prev_out["pred_masks"] is not None:
            device = inference_state["device"]
            prev_sam_mask_logits = prev_out["pred_masks"].to(device, non_blocking=True)
            # Clamp the scale of prev_sam_mask_logits to avoid rare numerical issues.
            prev_sam_mask_logits = torch.clamp(prev_sam_mask_logits, -32.0, 32.0)
        current_out, _ = self._run_single_frame_inference(
            inference_state=inference_state,
            output_dict=obj_output_dict,  # run on the slice of a single object
            frame_idx=frame_idx,
            batch_size=1,  # run on the slice of a single object
            is_init_cond_frame=is_init_cond_frame,
            point_inputs=point_inputs,
            mask_inputs=None,
            reverse=reverse,
            # Skip the memory encoder when adding clicks or mask. We execute the memory encoder
            # at the beginning of `propagate_in_video` (after user finalize their clicks). This
            # allows us to enforce non-overlapping constraints on all objects before encoding
            # them into memory.
            run_mem_encoder=False,
            prev_sam_mask_logits=prev_sam_mask_logits,
            import_from_onnx=import_from_onnx,
            export_to_onnx=export_to_onnx,
            import_from_tflite=import_from_tflite,
            export_to_tflite=export_to_tflite,
            model_id=model_id
        )
        # Add the output to the output dict (to be used as future memory)
        obj_temp_output_dict[storage_key][frame_idx] = current_out

        # Resize the output mask to the original video resolution
        obj_ids = inference_state["obj_ids"]
        consolidated_out = self._consolidate_temp_output_across_obj(
            inference_state,
            frame_idx,
            is_cond=is_cond,
            run_mem_encoder=False,
            consolidate_at_video_res=True,
            import_from_onnx=import_from_onnx, export_to_onnx=export_to_onnx,
            import_from_tflite=import_from_tflite, export_to_tflite=export_to_tflite,
            model_id=model_id
        )
        _, video_res_masks = self._get_orig_video_res_output(
            inference_state, consolidated_out["pred_masks_video_res"]
        )
        return frame_idx, obj_ids, video_res_masks

    def add_new_points(self, *args, **kwargs):
        """Deprecated method. Please use `add_new_points_or_box` instead."""
        return self.add_new_points_or_box(*args, **kwargs)

    @torch.inference_mode()
    def add_new_mask(
        self,
        inference_state,
        frame_idx,
        obj_id,
        mask,
        import_from_onnx=False,
        export_to_onnx=False,
        import_from_tflite=False,
        export_to_tflite=False,
        model_id=None
    ):
        """Add new mask to a frame."""
        obj_idx = self._obj_id_to_idx(inference_state, obj_id)
        point_inputs_per_frame = inference_state["point_inputs_per_obj"][obj_idx]
        mask_inputs_per_frame = inference_state["mask_inputs_per_obj"][obj_idx]

        if not isinstance(mask, torch.Tensor):
            mask = torch.tensor(mask, dtype=torch.bool)
        assert mask.dim() == 2
        mask_H, mask_W = mask.shape
        mask_inputs_orig = mask[None, None]  # add batch and channel dimension
        mask_inputs_orig = mask_inputs_orig.float().to(inference_state["device"])

        # resize the mask if it doesn't match the model's image size
        if mask_H != self.image_size or mask_W != self.image_size:
            mask_inputs = torch.nn.functional.interpolate(
                mask_inputs_orig,
                size=(self.image_size, self.image_size),
                align_corners=False,
                mode="bilinear",
                antialias=True,  # use antialias for downsampling
            )
            mask_inputs = (mask_inputs >= 0.5).float()
        else:
            mask_inputs = mask_inputs_orig

        mask_inputs_per_frame[frame_idx] = mask_inputs
        point_inputs_per_frame.pop(frame_idx, None)
        # If this frame hasn't been tracked before, we treat it as an initial conditioning
        # frame, meaning that the inputs points are to generate segments on this frame without
        # using any memory from other frames, like in SAM. Otherwise (if it has been tracked),
        # the input points will be used to correct the already tracked masks.
        is_init_cond_frame = frame_idx not in inference_state["frames_already_tracked"]
        # whether to track in reverse time order
        if is_init_cond_frame:
            reverse = False
        else:
            reverse = inference_state["frames_already_tracked"][frame_idx]["reverse"]
        obj_output_dict = inference_state["output_dict_per_obj"][obj_idx]
        obj_temp_output_dict = inference_state["temp_output_dict_per_obj"][obj_idx]
        # Add a frame to conditioning output if it's an initial conditioning frame or
        # if the model sees all frames receiving clicks/mask as conditioning frames.
        is_cond = is_init_cond_frame or self.add_all_frames_to_correct_as_cond
        storage_key = "cond_frame_outputs" if is_cond else "non_cond_frame_outputs"

        current_out, _ = self._run_single_frame_inference(
            inference_state=inference_state,
            output_dict=obj_output_dict,  # run on the slice of a single object
            frame_idx=frame_idx,
            batch_size=1,  # run on the slice of a single object
            is_init_cond_frame=is_init_cond_frame,
            point_inputs=None,
            mask_inputs=mask_inputs,
            reverse=reverse,
            # Skip the memory encoder when adding clicks or mask. We execute the memory encoder
            # at the beginning of `propagate_in_video` (after user finalize their clicks). This
            # allows us to enforce non-overlapping constraints on all objects before encoding
            # them into memory.
            run_mem_encoder=False,
            import_from_onnx=import_from_onnx,
            export_to_onnx=export_to_onnx,
            import_from_tflite=import_from_tflite,
            export_to_tflite=export_to_tflite,
            model_id=model_id
        )
        # Add the output to the output dict (to be used as future memory)
        obj_temp_output_dict[storage_key][frame_idx] = current_out

        # Resize the output mask to the original video resolution
        obj_ids = inference_state["obj_ids"]
        consolidated_out = self._consolidate_temp_output_across_obj(
            inference_state,
            frame_idx,
            is_cond=is_cond,
            run_mem_encoder=False,
            consolidate_at_video_res=True,
            import_from_onnx=import_from_onnx, export_to_onnx=export_to_onnx,
            import_from_tflite=import_from_tflite, export_to_tflite=export_to_tflite,
            model_id=model_id
        )
        _, video_res_masks = self._get_orig_video_res_output(
            inference_state, consolidated_out["pred_masks_video_res"]
        )
        return frame_idx, obj_ids, video_res_masks

    def _get_orig_video_res_output(self, inference_state, any_res_masks):
        """
        Resize the object scores to the original video resolution (video_res_masks)
        and apply non-overlapping constraints for final output.
        """
        device = inference_state["device"]
        video_H = inference_state["video_height"]
        video_W = inference_state["video_width"]
        any_res_masks = any_res_masks.to(device, non_blocking=True)
        if any_res_masks.shape[-2:] == (video_H, video_W):
            video_res_masks = any_res_masks
        else:
            video_res_masks = torch.nn.functional.interpolate(
                any_res_masks,
                size=(video_H, video_W),
                mode="bilinear",
                align_corners=False,
            )
        if self.non_overlap_masks:
            video_res_masks = self._apply_non_overlapping_constraints(video_res_masks)
        return any_res_masks, video_res_masks

    def _consolidate_temp_output_across_obj(
        self,
        inference_state,
        frame_idx,
        is_cond,
        run_mem_encoder,
        consolidate_at_video_res=False,
        import_from_onnx=False,
        export_to_onnx=False,
        import_from_tflite=False,
        export_to_tflite=False,
        model_id=None
    ):
        """
        Consolidate the per-object temporary outputs in `temp_output_dict_per_obj` on
        a frame into a single output for all objects, including
        1) fill any missing objects either from `output_dict_per_obj` (if they exist in
           `output_dict_per_obj` for this frame) or leave them as placeholder values
           (if they don't exist in `output_dict_per_obj` for this frame);
        2) if specified, rerun memory encoder after apply non-overlapping constraints
           on the object scores.
        """
        batch_size = self._get_obj_num(inference_state)
        storage_key = "cond_frame_outputs" if is_cond else "non_cond_frame_outputs"
        # Optionally, we allow consolidating the temporary outputs at the original
        # video resolution (to provide a better editing experience for mask prompts).
        if consolidate_at_video_res:
            assert not run_mem_encoder, "memory encoder cannot run at video resolution"
            consolidated_H = inference_state["video_height"]
            consolidated_W = inference_state["video_width"]
            consolidated_mask_key = "pred_masks_video_res"
        else:
            consolidated_H = consolidated_W = self.image_size // 4
            consolidated_mask_key = "pred_masks"

        # Initialize `consolidated_out`. Its "maskmem_features" and "maskmem_pos_enc"
        # will be added when rerunning the memory encoder after applying non-overlapping
        # constraints to object scores. Its "pred_masks" are prefilled with a large
        # negative value (NO_OBJ_SCORE) to represent missing objects.
        consolidated_out = {
            "maskmem_features": None,
            "maskmem_pos_enc": None,
            consolidated_mask_key: torch.full(
                size=(batch_size, 1, consolidated_H, consolidated_W),
                fill_value=NO_OBJ_SCORE,
                dtype=torch.float32,
                device=inference_state["storage_device"],
            ),
            "obj_ptr": torch.full(
                size=(batch_size, self.hidden_dim),
                fill_value=NO_OBJ_SCORE,
                dtype=torch.float32,
                device=inference_state["device"],
            ),
            "object_score_logits": torch.full(
                size=(batch_size, 1),
                # default to 10.0 for object_score_logits, i.e. assuming the object is
                # present as sigmoid(10)=1, same as in `predict_masks` of `MaskDecoder`
                fill_value=10.0,
                dtype=torch.float32,
                device=inference_state["device"],
            ),
        }
        empty_mask_ptr = None
        for obj_idx in range(batch_size):
            obj_temp_output_dict = inference_state["temp_output_dict_per_obj"][obj_idx]
            obj_output_dict = inference_state["output_dict_per_obj"][obj_idx]
            out = obj_temp_output_dict[storage_key].get(frame_idx, None)
            # If the object doesn't appear in "temp_output_dict_per_obj" on this frame,
            # we fall back and look up its previous output in "output_dict_per_obj".
            # We look up both "cond_frame_outputs" and "non_cond_frame_outputs" in
            # "output_dict_per_obj" to find a previous output for this object.
            if out is None:
                out = obj_output_dict["cond_frame_outputs"].get(frame_idx, None)
            if out is None:
                out = obj_output_dict["non_cond_frame_outputs"].get(frame_idx, None)
            # If the object doesn't appear in "output_dict_per_obj" either, we skip it
            # and leave its mask scores to the default scores (i.e. the NO_OBJ_SCORE
            # placeholder above) and set its object pointer to be a dummy pointer.
            if out is None:
                # Fill in dummy object pointers for those objects without any inputs or
                # tracking outcomes on this frame (only do it under `run_mem_encoder=True`,
                # i.e. when we need to build the memory for tracking).
                if run_mem_encoder:
                    if empty_mask_ptr is None:
                        empty_mask_ptr = self._get_empty_mask_ptr(
                            inference_state, frame_idx, import_from_onnx=import_from_onnx, export_to_onnx=export_to_onnx, model_id=model_id
                        )
                    # fill object pointer with a dummy pointer (based on an empty mask)
                    consolidated_out["obj_ptr"][obj_idx : obj_idx + 1] = empty_mask_ptr
                continue
            # Add the temporary object output mask to consolidated output mask
            obj_mask = out["pred_masks"]
            consolidated_pred_masks = consolidated_out[consolidated_mask_key]
            if obj_mask.shape[-2:] == consolidated_pred_masks.shape[-2:]:
                consolidated_pred_masks[obj_idx : obj_idx + 1] = obj_mask
            else:
                # Resize first if temporary object mask has a different resolution
                resized_obj_mask = torch.nn.functional.interpolate(
                    obj_mask,
                    size=consolidated_pred_masks.shape[-2:],
                    mode="bilinear",
                    align_corners=False,
                )
                consolidated_pred_masks[obj_idx : obj_idx + 1] = resized_obj_mask
            consolidated_out["obj_ptr"][obj_idx : obj_idx + 1] = out["obj_ptr"]
            consolidated_out["object_score_logits"][obj_idx : obj_idx + 1] = out[
                "object_score_logits"
            ]

        # Optionally, apply non-overlapping constraints on the consolidated scores
        # and rerun the memory encoder
        if run_mem_encoder:
            device = inference_state["device"]
            high_res_masks = torch.nn.functional.interpolate(
                consolidated_out["pred_masks"].to(device, non_blocking=True),
                size=(self.image_size, self.image_size),
                mode="bilinear",
                align_corners=False,
            )
            if self.non_overlap_masks_for_mem_enc:
                high_res_masks = self._apply_non_overlapping_constraints(high_res_masks)
            maskmem_features, maskmem_pos_enc = self._run_memory_encoder(
                inference_state=inference_state,
                frame_idx=frame_idx,
                batch_size=batch_size,
                high_res_masks=high_res_masks,
                object_score_logits=consolidated_out["object_score_logits"],
                is_mask_from_pts=True,  # these frames are what the user interacted with
                export_to_onnx=export_to_onnx,
                import_from_onnx=import_from_onnx,
                export_to_tflite=export_to_tflite,
                import_from_tflite=import_from_tflite,
                model_id=model_id
            )
            consolidated_out["maskmem_features"] = maskmem_features
            consolidated_out["maskmem_pos_enc"] = maskmem_pos_enc

        return consolidated_out

    def _get_empty_mask_ptr(self, inference_state, frame_idx, import_from_onnx, export_to_onnx, import_from_tflite, export_to_tflite, model_id):
        """Get a dummy object pointer based on an empty mask on the current frame."""
        # A dummy (empty) mask with a single object
        batch_size = 1
        mask_inputs = torch.zeros(
            (batch_size, 1, self.image_size, self.image_size),
            dtype=torch.float32,
            device=inference_state["device"],
        )

        # Retrieve correct image features
        (
            _,
            _,
            current_vision_feats,
            current_vision_pos_embeds,
            feat_sizes,
        ) = self._get_image_feature(inference_state, frame_idx, batch_size, import_from_onnx=import_from_onnx, import_from_tflite=import_from_tflite, model_id=model_id)

        # Feed the empty mask and image feature above to get a dummy object pointer
        current_out = self.track_step(
            frame_idx=frame_idx,
            is_init_cond_frame=True,
            current_vision_feats=current_vision_feats,
            current_vision_pos_embeds=current_vision_pos_embeds,
            feat_sizes=feat_sizes,
            point_inputs=None,
            mask_inputs=mask_inputs,
            output_dict={},
            num_frames=inference_state["num_frames"],
            track_in_reverse=False,
            run_mem_encoder=False,
            prev_sam_mask_logits=None,
            import_from_onnx=import_from_onnx,
            export_to_onnx=export_to_onnx,
            import_from_tflite=import_from_tflite,
            export_to_tflite=export_to_tflite,
            model_id=model_id
        )
        return current_out["obj_ptr"]

    @torch.inference_mode()
    def propagate_in_video_preflight(self, inference_state, import_from_onnx=False, export_to_onnx=False, import_from_tflite=False, export_to_tflite=False, model_id=None):
        """Prepare inference_state and consolidate temporary outputs before tracking."""
        # Tracking has started and we don't allow adding new objects until session is reset.
        inference_state["tracking_has_started"] = True
        batch_size = self._get_obj_num(inference_state)

        # Consolidate per-object temporary outputs in "temp_output_dict_per_obj" and
        # add them into "output_dict".
        temp_output_dict_per_obj = inference_state["temp_output_dict_per_obj"]
        output_dict = inference_state["output_dict"]
        # "consolidated_frame_inds" contains indices of those frames where consolidated
        # temporary outputs have been added (either in this call or any previous calls
        # to `propagate_in_video_preflight`).
        consolidated_frame_inds = inference_state["consolidated_frame_inds"]
        for is_cond in [False, True]:
            # Separately consolidate conditioning and non-conditioning temp outputs
            storage_key = "cond_frame_outputs" if is_cond else "non_cond_frame_outputs"
            # Find all the frames that contain temporary outputs for any objects
            # (these should be the frames that have just received clicks for mask inputs
            # via `add_new_points_or_box` or `add_new_mask`)
            temp_frame_inds = set()
            for obj_temp_output_dict in temp_output_dict_per_obj.values():
                temp_frame_inds.update(obj_temp_output_dict[storage_key].keys())
            consolidated_frame_inds[storage_key].update(temp_frame_inds)
            # consolidate the temporary output across all objects on this frame
            for frame_idx in temp_frame_inds:
                consolidated_out = self._consolidate_temp_output_across_obj(
                    inference_state, frame_idx, is_cond=is_cond, run_mem_encoder=True, import_from_onnx=import_from_onnx, export_to_onnx=export_to_onnx, import_from_tflite=import_from_tflite, export_to_tflite=export_to_tflite, model_id=model_id
                )
                # merge them into "output_dict" and also create per-object slices
                output_dict[storage_key][frame_idx] = consolidated_out
                self._add_output_per_object(
                    inference_state, frame_idx, consolidated_out, storage_key
                )
                clear_non_cond_mem = self.clear_non_cond_mem_around_input and (
                    self.clear_non_cond_mem_for_multi_obj or batch_size <= 1
                )
                if clear_non_cond_mem:
                    # clear non-conditioning memory of the surrounding frames
                    self._clear_non_cond_mem_around_input(inference_state, frame_idx)

            # clear temporary outputs in `temp_output_dict_per_obj`
            for obj_temp_output_dict in temp_output_dict_per_obj.values():
                obj_temp_output_dict[storage_key].clear()

        # edge case: if an output is added to "cond_frame_outputs", we remove any prior
        # output on the same frame in "non_cond_frame_outputs"
        for frame_idx in output_dict["cond_frame_outputs"]:
            output_dict["non_cond_frame_outputs"].pop(frame_idx, None)
        for obj_output_dict in inference_state["output_dict_per_obj"].values():
            for frame_idx in obj_output_dict["cond_frame_outputs"]:
                obj_output_dict["non_cond_frame_outputs"].pop(frame_idx, None)
        for frame_idx in consolidated_frame_inds["cond_frame_outputs"]:
            assert frame_idx in output_dict["cond_frame_outputs"]
            consolidated_frame_inds["non_cond_frame_outputs"].discard(frame_idx)

        # Make sure that the frame indices in "consolidated_frame_inds" are exactly those frames
        # with either points or mask inputs (which should be true under a correct workflow).
        all_consolidated_frame_inds = (
            consolidated_frame_inds["cond_frame_outputs"]
            | consolidated_frame_inds["non_cond_frame_outputs"]
        )
        input_frames_inds = set()
        for point_inputs_per_frame in inference_state["point_inputs_per_obj"].values():
            input_frames_inds.update(point_inputs_per_frame.keys())
        for mask_inputs_per_frame in inference_state["mask_inputs_per_obj"].values():
            input_frames_inds.update(mask_inputs_per_frame.keys())
        assert all_consolidated_frame_inds == input_frames_inds

    @torch.inference_mode()
    def propagate_in_video(
        self,
        inference_state,
        start_frame_idx=None,
        max_frame_num_to_track=None,
        reverse=False,
        import_from_onnx=False,
        export_to_onnx=False,
        import_from_tflite=False,
        export_to_tflite=False,
        model_id=None
    ):
        """Propagate the input points across frames to track in the entire video."""
        self.propagate_in_video_preflight(inference_state, import_from_onnx=import_from_onnx, export_to_onnx=export_to_onnx, import_from_tflite=import_from_tflite, export_to_tflite=export_to_tflite, model_id=model_id)

        output_dict = inference_state["output_dict"]
        consolidated_frame_inds = inference_state["consolidated_frame_inds"]
        obj_ids = inference_state["obj_ids"]
        num_frames = inference_state["num_frames"]
        batch_size = self._get_obj_num(inference_state)
        if len(output_dict["cond_frame_outputs"]) == 0:
            raise RuntimeError("No points are provided; please add points first")
        clear_non_cond_mem = self.clear_non_cond_mem_around_input and (
            self.clear_non_cond_mem_for_multi_obj or batch_size <= 1
        )

        # set start index, end index, and processing order
        if start_frame_idx is None:
            # default: start from the earliest frame with input points
            start_frame_idx = min(output_dict["cond_frame_outputs"])
        if max_frame_num_to_track is None:
            # default: track all the frames in the video
            max_frame_num_to_track = num_frames
        if reverse:
            end_frame_idx = max(start_frame_idx - max_frame_num_to_track, 0)
            if start_frame_idx > 0:
                processing_order = range(start_frame_idx, end_frame_idx - 1, -1)
            else:
                processing_order = []  # skip reverse tracking if starting from frame 0
        else:
            end_frame_idx = min(
                start_frame_idx + max_frame_num_to_track, num_frames - 1
            )
            processing_order = range(start_frame_idx, end_frame_idx + 1)

        for frame_idx in tqdm(processing_order, desc="propagate in video"):
            # We skip those frames already in consolidated outputs (these are frames
            # that received input clicks or mask). Note that we cannot directly run
            # batched forward on them via `_run_single_frame_inference` because the
            # number of clicks on each object might be different.
            if frame_idx in consolidated_frame_inds["cond_frame_outputs"]:
                storage_key = "cond_frame_outputs"
                current_out = output_dict[storage_key][frame_idx]
                pred_masks = current_out["pred_masks"]
                if clear_non_cond_mem:
                    # clear non-conditioning memory of the surrounding frames
                    self._clear_non_cond_mem_around_input(inference_state, frame_idx)
            elif frame_idx in consolidated_frame_inds["non_cond_frame_outputs"]:
                storage_key = "non_cond_frame_outputs"
                current_out = output_dict[storage_key][frame_idx]
                pred_masks = current_out["pred_masks"]
            else:
                storage_key = "non_cond_frame_outputs"
                current_out, pred_masks = self._run_single_frame_inference(
                    inference_state=inference_state,
                    output_dict=output_dict,
                    frame_idx=frame_idx,
                    batch_size=batch_size,
                    is_init_cond_frame=False,
                    point_inputs=None,
                    mask_inputs=None,
                    reverse=reverse,
                    run_mem_encoder=True,
                    import_from_onnx=import_from_onnx,
                    export_to_onnx=export_to_onnx,
                    import_from_tflite=import_from_tflite,
                    export_to_tflite=export_to_tflite,
                    model_id=model_id
                )
                output_dict[storage_key][frame_idx] = current_out
            # Create slices of per-object outputs for subsequent interaction with each
            # individual object after tracking.
            self._add_output_per_object(
                inference_state, frame_idx, current_out, storage_key
            )
            inference_state["frames_already_tracked"][frame_idx] = {"reverse": reverse}

            # Resize the output mask to the original video resolution (we directly use
            # the mask scores on GPU for output to avoid any CPU conversion in between)
            _, video_res_masks = self._get_orig_video_res_output(
                inference_state, pred_masks
            )
            yield frame_idx, obj_ids, video_res_masks

    def _add_output_per_object(
        self, inference_state, frame_idx, current_out, storage_key
    ):
        """
        Split a multi-object output into per-object output slices and add them into
        `output_dict_per_obj`. The resulting slices share the same tensor storage.
        """
        maskmem_features = current_out["maskmem_features"]
        assert maskmem_features is None or isinstance(maskmem_features, torch.Tensor)

        maskmem_pos_enc = current_out["maskmem_pos_enc"]
        assert maskmem_pos_enc is None or isinstance(maskmem_pos_enc, list)

        output_dict_per_obj = inference_state["output_dict_per_obj"]
        for obj_idx, obj_output_dict in output_dict_per_obj.items():
            obj_slice = slice(obj_idx, obj_idx + 1)
            obj_out = {
                "maskmem_features": None,
                "maskmem_pos_enc": None,
                "pred_masks": current_out["pred_masks"][obj_slice],
                "obj_ptr": current_out["obj_ptr"][obj_slice],
                "object_score_logits": current_out["object_score_logits"][obj_slice],
            }
            if maskmem_features is not None:
                obj_out["maskmem_features"] = maskmem_features[obj_slice]
            if maskmem_pos_enc is not None:
                obj_out["maskmem_pos_enc"] = [x[obj_slice] for x in maskmem_pos_enc]
            obj_output_dict[storage_key][frame_idx] = obj_out

    @torch.inference_mode()
    def clear_all_prompts_in_frame(
        self, inference_state, frame_idx, obj_id, need_output=True
    ):
        """Remove all input points or mask in a specific frame for a given object."""
        obj_idx = self._obj_id_to_idx(inference_state, obj_id)

        # Clear the conditioning information on the given frame
        inference_state["point_inputs_per_obj"][obj_idx].pop(frame_idx, None)
        inference_state["mask_inputs_per_obj"][obj_idx].pop(frame_idx, None)

        temp_output_dict_per_obj = inference_state["temp_output_dict_per_obj"]
        temp_output_dict_per_obj[obj_idx]["cond_frame_outputs"].pop(frame_idx, None)
        temp_output_dict_per_obj[obj_idx]["non_cond_frame_outputs"].pop(frame_idx, None)

        # Check and see if there are still any inputs left on this frame
        batch_size = self._get_obj_num(inference_state)
        frame_has_input = False
        for obj_idx2 in range(batch_size):
            if frame_idx in inference_state["point_inputs_per_obj"][obj_idx2]:
                frame_has_input = True
                break
            if frame_idx in inference_state["mask_inputs_per_obj"][obj_idx2]:
                frame_has_input = True
                break

        # If this frame has no remaining inputs for any objects, we further clear its
        # conditioning frame status
        if not frame_has_input:
            output_dict = inference_state["output_dict"]
            consolidated_frame_inds = inference_state["consolidated_frame_inds"]
            consolidated_frame_inds["cond_frame_outputs"].discard(frame_idx)
            consolidated_frame_inds["non_cond_frame_outputs"].discard(frame_idx)
            # Remove the frame's conditioning output (possibly downgrading it to non-conditioning)
            out = output_dict["cond_frame_outputs"].pop(frame_idx, None)
            if out is not None:
                # The frame is not a conditioning frame anymore since it's not receiving inputs,
                # so we "downgrade" its output (if exists) to a non-conditioning frame output.
                output_dict["non_cond_frame_outputs"][frame_idx] = out
                inference_state["frames_already_tracked"].pop(frame_idx, None)
            # Similarly, do it for the sliced output on each object.
            for obj_idx2 in range(batch_size):
                obj_output_dict = inference_state["output_dict_per_obj"][obj_idx2]
                obj_out = obj_output_dict["cond_frame_outputs"].pop(frame_idx, None)
                if obj_out is not None:
                    obj_output_dict["non_cond_frame_outputs"][frame_idx] = obj_out

            # If all the conditioning frames have been removed, we also clear the tracking outputs
            if len(output_dict["cond_frame_outputs"]) == 0:
                self._reset_tracking_results(inference_state)

        if not need_output:
            return
        # Finally, output updated masks per object (after removing the inputs above)
        obj_ids = inference_state["obj_ids"]
        is_cond = any(
            frame_idx in obj_temp_output_dict["cond_frame_outputs"]
            for obj_temp_output_dict in temp_output_dict_per_obj.values()
        )
        consolidated_out = self._consolidate_temp_output_across_obj(
            inference_state,
            frame_idx,
            is_cond=is_cond,
            run_mem_encoder=False,
            consolidate_at_video_res=True,
        )
        _, video_res_masks = self._get_orig_video_res_output(
            inference_state, consolidated_out["pred_masks_video_res"]
        )
        return frame_idx, obj_ids, video_res_masks

    @torch.inference_mode()
    def reset_state(self, inference_state):
        """Remove all input points or mask in all frames throughout the video."""
        self._reset_tracking_results(inference_state)
        # Remove all object ids
        inference_state["obj_id_to_idx"].clear()
        inference_state["obj_idx_to_id"].clear()
        inference_state["obj_ids"].clear()
        inference_state["point_inputs_per_obj"].clear()
        inference_state["mask_inputs_per_obj"].clear()
        inference_state["output_dict_per_obj"].clear()
        inference_state["temp_output_dict_per_obj"].clear()

    def _reset_tracking_results(self, inference_state):
        """Reset all tracking inputs and results across the videos."""
        for v in inference_state["point_inputs_per_obj"].values():
            v.clear()
        for v in inference_state["mask_inputs_per_obj"].values():
            v.clear()
        for v in inference_state["output_dict_per_obj"].values():
            v["cond_frame_outputs"].clear()
            v["non_cond_frame_outputs"].clear()
        for v in inference_state["temp_output_dict_per_obj"].values():
            v["cond_frame_outputs"].clear()
            v["non_cond_frame_outputs"].clear()
        inference_state["output_dict"]["cond_frame_outputs"].clear()
        inference_state["output_dict"]["non_cond_frame_outputs"].clear()
        inference_state["consolidated_frame_inds"]["cond_frame_outputs"].clear()
        inference_state["consolidated_frame_inds"]["non_cond_frame_outputs"].clear()
        inference_state["tracking_has_started"] = False
        inference_state["frames_already_tracked"].clear()

    def _get_image_feature(self, inference_state, frame_idx, batch_size, import_from_onnx = False, import_from_tflite = False, model_id = None):
        """Compute the image features on a given frame."""
        # Look up in the cache first
        image, backbone_out = inference_state["cached_features"].get(
            frame_idx, (None, None)
        )
        if backbone_out is None:
            # Cache miss -- we will run inference on a single image
            device = inference_state["device"]
            image = inference_state["images"][frame_idx].to(device).float().unsqueeze(0)
            if import_from_onnx:
                if self.debug:
                    print("begin image encoder onnx")
                import onnxruntime
                if self.image_encoder_onnx == None:
                    self.image_encoder_onnx = onnxruntime.InferenceSession("model/image_encoder_"+model_id+".onnx")
                vision_features, vision_pos_enc_0, vision_pos_enc_1, vision_pos_enc_2, backbone_fpn_0, backbone_fpn_1, backbone_fpn_2 = self.image_encoder_onnx.run(None, {"input_image":image.numpy()})
            
            if import_from_tflite:
                if self.debug:
                    print("begin image encoder tflite")
                import tensorflow as tf
                if self.image_encoder_tflite == None:
                    self.image_encoder_tflite = tf.lite.Interpreter(model_path="model/image_encoder_"+model_id+".tflite")
                    self.image_encoder_tflite.allocate_tensors()

                input_details = self.image_encoder_tflite.get_input_details()
                output_details = self.image_encoder_tflite.get_output_details()

                self.image_encoder_tflite.set_tensor(input_details[0]["index"], image.numpy())
                self.image_encoder_tflite.invoke()

                vision_features = self.image_encoder_tflite.get_tensor(output_details[4]["index"])
                vision_pos_enc_0 = self.image_encoder_tflite.get_tensor(output_details[1]["index"])
                vision_pos_enc_1 = self.image_encoder_tflite.get_tensor(output_details[5]["index"])
                vision_pos_enc_2 = self.image_encoder_tflite.get_tensor(output_details[3]["index"])
                backbone_fpn_0 = self.image_encoder_tflite.get_tensor(output_details[0]["index"])
                backbone_fpn_1 = self.image_encoder_tflite.get_tensor(output_details[2]["index"])
                backbone_fpn_2 = self.image_encoder_tflite.get_tensor(output_details[6]["index"])

            if not import_from_onnx and not import_from_tflite:
                if self.debug:
                    print("begin image encoder torch")
                vision_features, vision_pos_enc_0, vision_pos_enc_1, vision_pos_enc_2, backbone_fpn_0, backbone_fpn_1, backbone_fpn_2 = self.forward_image(image)

            backbone_out = {"vision_features":torch.Tensor(vision_features),
                            "vision_pos_enc":[torch.Tensor(vision_pos_enc_0), torch.Tensor(vision_pos_enc_1), torch.Tensor(vision_pos_enc_2)],
                            "backbone_fpn":[torch.Tensor(backbone_fpn_0), torch.Tensor(backbone_fpn_1), torch.Tensor(backbone_fpn_2)]}

            # Cache the most recent frame's feature (for repeated interactions with
            # a frame; we can use an LRU cache for more frames in the future).
            inference_state["cached_features"] = {frame_idx: (image, backbone_out)}

        # expand the features to have the same dimension as the number of objects
        expanded_image = image.expand(batch_size, -1, -1, -1)
        expanded_backbone_out = {
            "backbone_fpn": backbone_out["backbone_fpn"].copy(),
            "vision_pos_enc": backbone_out["vision_pos_enc"].copy(),
        }
        for i, feat in enumerate(expanded_backbone_out["backbone_fpn"]):
            expanded_backbone_out["backbone_fpn"][i] = feat.expand(
                batch_size, -1, -1, -1
            )
        for i, pos in enumerate(expanded_backbone_out["vision_pos_enc"]):
            pos = pos.expand(batch_size, -1, -1, -1)
            expanded_backbone_out["vision_pos_enc"][i] = pos

        features = self._prepare_backbone_features(expanded_backbone_out)
        features = (expanded_image,) + features
        return features

    def _run_single_frame_inference(
        self,
        inference_state,
        output_dict,
        frame_idx,
        batch_size,
        is_init_cond_frame,
        point_inputs,
        mask_inputs,
        reverse,
        run_mem_encoder,
        prev_sam_mask_logits=None,
        import_from_onnx=False,
        export_to_onnx=False,
        import_from_tflite=False,
        export_to_tflite=False,
        model_id=None
    ):
        """Run tracking on a single frame based on current inputs and previous memory."""
        # Retrieve correct image features
        (
            _,
            _,
            current_vision_feats,
            current_vision_pos_embeds,
            feat_sizes,
        ) = self._get_image_feature(inference_state, frame_idx, batch_size, import_from_onnx=import_from_onnx, import_from_tflite=import_from_tflite, model_id=model_id)

        # point and mask should not appear as input simultaneously on the same frame
        assert point_inputs is None or mask_inputs is None
        current_out = self.track_step(
            frame_idx=frame_idx,
            is_init_cond_frame=is_init_cond_frame,
            current_vision_feats=current_vision_feats,
            current_vision_pos_embeds=current_vision_pos_embeds,
            feat_sizes=feat_sizes,
            point_inputs=point_inputs,
            mask_inputs=mask_inputs,
            output_dict=output_dict,
            num_frames=inference_state["num_frames"],
            track_in_reverse=reverse,
            run_mem_encoder=run_mem_encoder,
            prev_sam_mask_logits=prev_sam_mask_logits,
            import_from_onnx=import_from_onnx,
            export_to_onnx=export_to_onnx,
            import_from_tflite=import_from_tflite,
            export_to_tflite=export_to_tflite,
            model_id=model_id
        )

        # optionally offload the output to CPU memory to save GPU space
        storage_device = inference_state["storage_device"]
        maskmem_features = current_out["maskmem_features"]
        if maskmem_features is not None:
            maskmem_features = maskmem_features.to(torch.bfloat16)
            maskmem_features = maskmem_features.to(storage_device, non_blocking=True)
        pred_masks_gpu = current_out["pred_masks"]
        # potentially fill holes in the predicted masks
        if self.fill_hole_area > 0:
            pred_masks_gpu = fill_holes_in_mask_scores(
                pred_masks_gpu, self.fill_hole_area
            )
        pred_masks = pred_masks_gpu.to(storage_device, non_blocking=True)
        # "maskmem_pos_enc" is the same across frames, so we only need to store one copy of it
        maskmem_pos_enc = self._get_maskmem_pos_enc(inference_state, current_out)
        # object pointer is a small tensor, so we always keep it on GPU memory for fast access
        obj_ptr = current_out["obj_ptr"]
        object_score_logits = current_out["object_score_logits"]
        # make a compact version of this frame's output to reduce the state size
        compact_current_out = {
            "maskmem_features": maskmem_features,
            "maskmem_pos_enc": maskmem_pos_enc,
            "pred_masks": pred_masks,
            "obj_ptr": obj_ptr,
            "object_score_logits": object_score_logits,
        }
        return compact_current_out, pred_masks_gpu

    def _run_memory_encoder(
<<<<<<< HEAD
        self, inference_state, frame_idx, batch_size, high_res_masks, is_mask_from_pts, export_to_onnx, import_from_onnx, export_to_tflite, import_from_tflite, model_id
=======
        self,
        inference_state,
        frame_idx,
        batch_size,
        high_res_masks,
        object_score_logits,
        is_mask_from_pts,
>>>>>>> c2ec8e14
    ):
        """
        Run the memory encoder on `high_res_masks`. This is usually after applying
        non-overlapping constraints to object scores. Since their scores changed, their
        memory also need to be computed again with the memory encoder.
        """
        # Retrieve correct image features
        _, _, current_vision_feats, _, feat_sizes = self._get_image_feature(
            inference_state, frame_idx, batch_size, import_from_onnx=import_from_onnx, import_from_tflite=import_from_tflite, model_id=model_id
        )
        maskmem_features, maskmem_pos_enc = self._encode_new_memory(
            current_vision_feats=current_vision_feats,
            feat_sizes=feat_sizes,
            pred_masks_high_res=high_res_masks,
            object_score_logits=object_score_logits,
            is_mask_from_pts=is_mask_from_pts,
            export_to_onnx=export_to_onnx,
            import_from_onnx=import_from_onnx,
            export_to_tflite=export_to_tflite,
            import_from_tflite=import_from_tflite,
            model_id=model_id
        )

        # optionally offload the output to CPU memory to save GPU space
        storage_device = inference_state["storage_device"]
        maskmem_features = maskmem_features.to(torch.bfloat16)
        maskmem_features = maskmem_features.to(storage_device, non_blocking=True)
        # "maskmem_pos_enc" is the same across frames, so we only need to store one copy of it
        maskmem_pos_enc = self._get_maskmem_pos_enc(
            inference_state, {"maskmem_pos_enc": maskmem_pos_enc}
        )
        return maskmem_features, maskmem_pos_enc

    def _get_maskmem_pos_enc(self, inference_state, current_out):
        """
        `maskmem_pos_enc` is the same across frames and objects, so we cache it as
        a constant in the inference session to reduce session storage size.
        """
        model_constants = inference_state["constants"]
        # "out_maskmem_pos_enc" should be either a list of tensors or None
        out_maskmem_pos_enc = current_out["maskmem_pos_enc"]
        if out_maskmem_pos_enc is not None:
            if "maskmem_pos_enc" not in model_constants:
                assert isinstance(out_maskmem_pos_enc, list)
                # only take the slice for one object, since it's same across objects
                maskmem_pos_enc = [x[0:1].clone() for x in out_maskmem_pos_enc]
                model_constants["maskmem_pos_enc"] = maskmem_pos_enc
            else:
                maskmem_pos_enc = model_constants["maskmem_pos_enc"]
            # expand the cached maskmem_pos_enc to the actual batch size
            batch_size = out_maskmem_pos_enc[0].size(0)
            expanded_maskmem_pos_enc = [
                x.expand(batch_size, -1, -1, -1) for x in maskmem_pos_enc
            ]
        else:
            expanded_maskmem_pos_enc = None
        return expanded_maskmem_pos_enc

    @torch.inference_mode()
    def remove_object(self, inference_state, obj_id, strict=False, need_output=True):
        """
        Remove an object id from the tracking state. If strict is True, we check whether
        the object id actually exists and raise an error if it doesn't exist.
        """
        old_obj_idx_to_rm = inference_state["obj_id_to_idx"].get(obj_id, None)
        updated_frames = []
        # Check whether this object_id to remove actually exists and possibly raise an error.
        if old_obj_idx_to_rm is None:
            if not strict:
                return inference_state["obj_ids"], updated_frames
            raise RuntimeError(
                f"Cannot remove object id {obj_id} as it doesn't exist. "
                f"All existing object ids: {inference_state['obj_ids']}."
            )

        # If this is the only remaining object id, we simply reset the state.
        if len(inference_state["obj_id_to_idx"]) == 1:
            self.reset_state(inference_state)
            return inference_state["obj_ids"], updated_frames

        # There are still remaining objects after removing this object id. In this case,
        # we need to delete the object storage from inference state tensors.
        # Step 0: clear the input on those frames where this object id has point or mask input
        # (note that this step is required as it might downgrade conditioning frames to
        # non-conditioning ones)
        obj_input_frames_inds = set()
        obj_input_frames_inds.update(
            inference_state["point_inputs_per_obj"][old_obj_idx_to_rm]
        )
        obj_input_frames_inds.update(
            inference_state["mask_inputs_per_obj"][old_obj_idx_to_rm]
        )
        for frame_idx in obj_input_frames_inds:
            self.clear_all_prompts_in_frame(
                inference_state, frame_idx, obj_id, need_output=False
            )

        # Step 1: Update the object id mapping (note that it must be done after Step 0,
        # since Step 0 still requires the old object id mappings in inference_state)
        old_obj_ids = inference_state["obj_ids"]
        old_obj_inds = list(range(len(old_obj_ids)))
        remain_old_obj_inds = old_obj_inds.copy()
        remain_old_obj_inds.remove(old_obj_idx_to_rm)
        new_obj_ids = [old_obj_ids[old_idx] for old_idx in remain_old_obj_inds]
        new_obj_inds = list(range(len(new_obj_ids)))
        # build new mappings
        old_idx_to_new_idx = dict(zip(remain_old_obj_inds, new_obj_inds))
        inference_state["obj_id_to_idx"] = dict(zip(new_obj_ids, new_obj_inds))
        inference_state["obj_idx_to_id"] = dict(zip(new_obj_inds, new_obj_ids))
        inference_state["obj_ids"] = new_obj_ids

        # Step 2: For per-object tensor storage, we shift their obj_idx in the dict keys.
        # (note that "consolidated_frame_inds" doesn't need to be updated in this step as
        # it's already handled in Step 0)
        def _map_keys(container):
            new_kvs = []
            for k in old_obj_inds:
                v = container.pop(k)
                if k in old_idx_to_new_idx:
                    new_kvs.append((old_idx_to_new_idx[k], v))
            container.update(new_kvs)

        _map_keys(inference_state["point_inputs_per_obj"])
        _map_keys(inference_state["mask_inputs_per_obj"])
        _map_keys(inference_state["output_dict_per_obj"])
        _map_keys(inference_state["temp_output_dict_per_obj"])

        # Step 3: For packed tensor storage, we index the remaining ids and rebuild the per-object slices.
        def _slice_state(output_dict, storage_key):
            for frame_idx, out in output_dict[storage_key].items():
                out["maskmem_features"] = out["maskmem_features"][remain_old_obj_inds]
                out["maskmem_pos_enc"] = [
                    x[remain_old_obj_inds] for x in out["maskmem_pos_enc"]
                ]
                # "maskmem_pos_enc" is the same across frames, so we only need to store one copy of it
                out["maskmem_pos_enc"] = self._get_maskmem_pos_enc(inference_state, out)
                out["pred_masks"] = out["pred_masks"][remain_old_obj_inds]
                out["obj_ptr"] = out["obj_ptr"][remain_old_obj_inds]
                out["object_score_logits"] = out["object_score_logits"][
                    remain_old_obj_inds
                ]
                # also update the per-object slices
                self._add_output_per_object(
                    inference_state, frame_idx, out, storage_key
                )

        _slice_state(inference_state["output_dict"], "cond_frame_outputs")
        _slice_state(inference_state["output_dict"], "non_cond_frame_outputs")

        # Step 4: Further collect the outputs on those frames in `obj_input_frames_inds`, which
        # could show an updated mask for objects previously occluded by the object being removed
        if need_output:
            temp_output_dict_per_obj = inference_state["temp_output_dict_per_obj"]
            for frame_idx in obj_input_frames_inds:
                is_cond = any(
                    frame_idx in obj_temp_output_dict["cond_frame_outputs"]
                    for obj_temp_output_dict in temp_output_dict_per_obj.values()
                )
                consolidated_out = self._consolidate_temp_output_across_obj(
                    inference_state,
                    frame_idx,
                    is_cond=is_cond,
                    run_mem_encoder=False,
                    consolidate_at_video_res=True,
                )
                _, video_res_masks = self._get_orig_video_res_output(
                    inference_state, consolidated_out["pred_masks_video_res"]
                )
                updated_frames.append((frame_idx, video_res_masks))

        return inference_state["obj_ids"], updated_frames

    def _clear_non_cond_mem_around_input(self, inference_state, frame_idx):
        """
        Remove the non-conditioning memory around the input frame. When users provide
        correction clicks, the surrounding frames' non-conditioning memories can still
        contain outdated object appearance information and could confuse the model.

        This method clears those non-conditioning memories surrounding the interacted
        frame to avoid giving the model both old and new information about the object.
        """
        r = self.memory_temporal_stride_for_eval
        frame_idx_begin = frame_idx - r * self.num_maskmem
        frame_idx_end = frame_idx + r * self.num_maskmem
        output_dict = inference_state["output_dict"]
        non_cond_frame_outputs = output_dict["non_cond_frame_outputs"]
        for t in range(frame_idx_begin, frame_idx_end + 1):
            non_cond_frame_outputs.pop(t, None)
            for obj_output_dict in inference_state["output_dict_per_obj"].values():
                obj_output_dict["non_cond_frame_outputs"].pop(t, None)<|MERGE_RESOLUTION|>--- conflicted
+++ resolved
@@ -38,11 +38,8 @@
         self.non_overlap_masks = non_overlap_masks
         self.clear_non_cond_mem_around_input = clear_non_cond_mem_around_input
         self.clear_non_cond_mem_for_multi_obj = clear_non_cond_mem_for_multi_obj
-<<<<<<< HEAD
+        self.add_all_frames_to_correct_as_cond = add_all_frames_to_correct_as_cond
         self.image_encoder_onnx = None
-=======
-        self.add_all_frames_to_correct_as_cond = add_all_frames_to_correct_as_cond
->>>>>>> c2ec8e14
 
     @torch.inference_mode()
     def init_state(
@@ -1084,9 +1081,6 @@
         return compact_current_out, pred_masks_gpu
 
     def _run_memory_encoder(
-<<<<<<< HEAD
-        self, inference_state, frame_idx, batch_size, high_res_masks, is_mask_from_pts, export_to_onnx, import_from_onnx, export_to_tflite, import_from_tflite, model_id
-=======
         self,
         inference_state,
         frame_idx,
@@ -1094,7 +1088,7 @@
         high_res_masks,
         object_score_logits,
         is_mask_from_pts,
->>>>>>> c2ec8e14
+        export_to_onnx, import_from_onnx, export_to_tflite, import_from_tflite, model_id
     ):
         """
         Run the memory encoder on `high_res_masks`. This is usually after applying
